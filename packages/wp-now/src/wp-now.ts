--- conflicted
+++ resolved
@@ -35,11 +35,8 @@
 	isWordPressDirectory,
 	isWordPressDevelopDirectory,
 } from './wp-playground-wordpress';
-<<<<<<< HEAD
 import { extractPluginName } from './wp-playground-wordpress/extract-name';
-=======
 import { output } from './output';
->>>>>>> ad03062c
 
 export const enum WPNowMode {
 	PLUGIN = 'plugin',
